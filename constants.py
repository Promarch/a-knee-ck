# experiment parameters
HOLD_TIME = 5 #seconds to hold knee positions
LACHMANN_TIME = 8 # seconds for lachmann test
FLEXION_ANGLES = [0, 30, 60, 90, 120]

# Bone STLs
<<<<<<< HEAD
#FEMUR = "femur_simplified.stl"
FEMUR = "simplify_Segmentation_1_femur.stl"
#TIBIA = "tibia_simplified.stl"
#TIBIA = "simplify_Segmentation_1_tibia.stl"
TIBIA = "simplify_simplify_Segmentation_1_tibia.stl"
PIVOT_POINT_FEMUR = [0, 100, 0]
PIVOT_POINT_TIBA = [0, 1200, 0]
DISTANCE_BONE_VIZ = 3000
=======
FEMUR = "femur_simplified.stl"
#FEMUR = "simplify_Segmentation_1_femur.stl"
TIBIA = "tibia_simplified.stl"
#TIBIA = "simplify_Segmentation_1_tibia.stl"
>>>>>>> f9d7beb3

# plot settings
AXIS_FACTOR = 0.5
AXIS_LINEWIDTH = 0.85
HISTORY_SIZE = 100
FORCE_MAX = 12
TORQUE_MAX = 3
ARROW_SIZE = 6.0
SHAFT_WIDTH = 2.0

# colors
SALMON =  (0.980, 0.502, 0.447, 1.0) 
LIMEGREEN = (0.196, 0.804, 0.196, 1.0) 
DEEPSKYBLUE = (0.0, 0.749, 1.0, 1.0)

# buttons
BUTTON_HEIGHT = 60

# data 
DATA_PREVIOUS_TEST = "print_data.F_sensor_temp_data_79.txt"
DATA_CSV = "/home/annick/knee_eval_ws/data.csv"<|MERGE_RESOLUTION|>--- conflicted
+++ resolved
@@ -4,7 +4,6 @@
 FLEXION_ANGLES = [0, 30, 60, 90, 120]
 
 # Bone STLs
-<<<<<<< HEAD
 #FEMUR = "femur_simplified.stl"
 FEMUR = "simplify_Segmentation_1_femur.stl"
 #TIBIA = "tibia_simplified.stl"
@@ -13,12 +12,7 @@
 PIVOT_POINT_FEMUR = [0, 100, 0]
 PIVOT_POINT_TIBA = [0, 1200, 0]
 DISTANCE_BONE_VIZ = 3000
-=======
-FEMUR = "femur_simplified.stl"
-#FEMUR = "simplify_Segmentation_1_femur.stl"
-TIBIA = "tibia_simplified.stl"
-#TIBIA = "simplify_Segmentation_1_tibia.stl"
->>>>>>> f9d7beb3
+
 
 # plot settings
 AXIS_FACTOR = 0.5
